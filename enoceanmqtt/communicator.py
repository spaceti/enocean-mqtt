import logging
import queue
import numbers
import json
import platform

from enocean.communicators.serialcommunicator import SerialCommunicator
from enocean.protocol.packet import Packet, RadioPacket
from enocean.protocol.constants import PACKET, RORG, RETURN_CODE
import enocean.utils
import paho.mqtt.client as mqtt


class Communicator:
    mqtt = None
    enocean = None

    CONNECTION_RETURN_CODE = [
        "connection successful",
        "incorrect protocol version",
        "invalid client identifier",
        "server unavailable",
        "bad username or password",
        "not authorised",
    ]
    
    def __init__(self, config, sensors):
        self.conf = config
        self.sensors = sensors

        # check for mandatory configuration
        if 'mqtt_host' not in self.conf or 'enocean_port' not in self.conf:
            raise Exception("Mandatory configuration not found: mqtt_host/enocean_port")
        mqtt_port = int(self.conf['mqtt_port']) if 'mqtt_port' in self.conf else 1883
        mqtt_keepalive = int(self.conf['mqtt_keepalive']) if 'mqtt_keepalive' in self.conf else 0

        # setup mqtt connection
        client_id = self.conf['mqtt_client_id'] if 'mqtt_client_id' in self.conf else ''
        self.mqtt = mqtt.Client(client_id=client_id)
        self.mqtt.on_connect = self._on_connect
        self.mqtt.on_disconnect = self._on_disconnect
        self.mqtt.on_message = self._on_mqtt_message
        self.mqtt.on_publish = self._on_mqtt_publish
        if 'mqtt_user' in self.conf:
            logging.info("Authenticating: " + self.conf['mqtt_user'])
            self.mqtt.username_pw_set(self.conf['mqtt_user'], self.conf['mqtt_pwd'])
<<<<<<< HEAD
        self.mqtt.connect_async(self.conf['mqtt_host'], port=int(self.conf['mqtt_port']), keepalive=int(self.conf['mqtt_keepalive']))
=======
        self.mqtt.connect_async(self.conf['mqtt_host'], port=mqtt_port, keepalive=mqtt_keepalive)
>>>>>>> 840c304d
        self.mqtt.loop_start()

        # setup enocean communication
        self.enocean = SerialCommunicator(self.conf['enocean_port'])
        self.enocean.start()
        # sender will be automatically determined
        self.enocean_sender = None

    def __del__(self):
        if self.enocean is not None and self.enocean.is_alive():
            self.enocean.stop()

    def _on_connect(self, mqtt_client, userdata, flags, rc):
        '''callback for when the client receives a CONNACK response from the MQTT server.'''
        if rc == 0:
            logging.info("Succesfully connected to MQTT broker.")
            # listen to enocean send requests
            for cur_sensor in self.sensors:
                mqtt_client.subscribe(cur_sensor['name']+'/req/#')
        else:
            logging.error("Error connecting to MQTT broker: %s", self.CONNECTION_RETURN_CODE[rc])

    def _on_disconnect(self, mqtt_client, userdata, rc):
        '''callback for when the client disconnects from the MQTT server.'''
        if rc == 0:
            logging.warning("Successfully disconnected from MQTT broker")
        else:
            logging.warning("Unexpectedly disconnected from MQTT broker: "+str(rc))

    def _on_mqtt_message(self, mqtt_client, userdata, msg):
        '''the callback for when a PUBLISH message is received from the MQTT server.'''
        # search for sensor
        for cur_sensor in self.sensors:
            if cur_sensor['name'] in msg.topic:
                # store data for this sensor
                if 'data' not in cur_sensor:
                    cur_sensor['data'] = {}
                prop = msg.topic[len(cur_sensor['name']+"/req/"):]
                try:
                    cur_sensor['data'][prop] = int(msg.payload)
                except ValueError:
                    logging.warning("Cannot parse int value for %s: %s", msg.topic, msg.payload)

    def _on_mqtt_publish(self, mqtt_client, userdata, mid):
        '''the callback for when a PUBLISH message is successfully sent to the MQTT server.'''
        #logging.debug("Published MQTT message "+str(mid))
        pass


    def _read_packet(self, packet):
        '''interpret packet, read properties and publish to MQTT'''
        mqtt_publish_json = self.conf['mqtt_publish_json'] if 'mqtt_publish_json' in self.conf else False
        mqtt_json = { }
        # loop through all configured devices
        for cur_sensor in self.sensors:
            # does this sensor match?
            if enocean.utils.combine_hex(packet.sender) == cur_sensor['address']:
                # found sensor configured in config file
                if 'publish_rssi' in cur_sensor and cur_sensor['publish_rssi']:
                    if mqtt_publish_json:
                        mqtt_json['RSSI'] = packet.dBm
                    else:
                        self.mqtt.publish(cur_sensor['name']+"/RSSI", packet.dBm)
                if not packet.learn or ('log_learn' in cur_sensor and cur_sensor['log_learn']):
                    # data packet received
                    found_property = False
                    if packet.packet_type == PACKET.RADIO and packet.rorg == cur_sensor['rorg']:
                        # radio packet of proper rorg type received; parse EEP
                        direction = cur_sensor['direction'] if 'direction' in cur_sensor else None
                        properties = packet.parse_eep(cur_sensor['func'], cur_sensor['type'], direction)
                        # loop through all EEP properties
                        for prop_name in properties:
                            found_property = True
                            cur_prop = packet.parsed[prop_name]
                            # we only extract numeric values, either the scaled ones or the raw values for enums
                            if isinstance(cur_prop['value'], numbers.Number):
                                value = cur_prop['value']
                            else:
                                value = cur_prop['raw_value']
                            # publish extracted information
                            logging.debug("{}: {} ({})={} {}".format(cur_sensor['name'], prop_name, cur_prop['description'], cur_prop['value'], cur_prop['unit']))
                            retain = 'persistent' in cur_sensor and cur_sensor['persistent']
                            if mqtt_publish_json:
                                mqtt_json[prop_name] = value
                            else:
                                self.mqtt.publish(cur_sensor['name']+"/"+prop_name, value, retain=retain)
                    if not found_property:
                        logging.warn('message not interpretable: {}'.format(found_sensor['name']))
                    elif mqtt_publish_json:
                        name = cur_sensor['name']
                        value = json.dumps(mqtt_json)
                        logging.debug("{}: Sent MQTT: {}".format(name, value))
                        self.mqtt.publish(name, value, retain=retain)
                else:
                    # learn request received
                    logging.info("learn request not emitted to mqtt")


    def _reply_packet(self, in_packet, sensor):
        '''send enocean message as a reply to an incoming message'''
        # prepare addresses
        destination = in_packet.sender

        # prepare packet
        if 'direction' in sensor:
            # we invert the direction in this reply
            direction = 1 if sensor['direction'] == 2 else 2
        else:
            direction = None
        packet = RadioPacket.create(RORG.BS4, sensor['func'], sensor['type'], direction=direction,
                sender=self.enocean_sender, destination=destination, learn=in_packet.learn)

        # assemble data based on packet type (learn / data)
        if not in_packet.learn:
            # data packet received
            # start with default data
            packet.data[1:5] = [ (sensor['default_data'] >> i & 0xff) for i in (24,16,8,0) ]
            # do we have specific data to send?
            if 'data' in sensor:
                # override with specific data settings
                packet.set_eep(sensor['data'])
            else:
                # what to do if we have no data to send yet?
                logging.warn('sending default data as answer to %s', sensor['name'])

        else:
            # learn request received
            # copy EEP and manufacturer ID
            packet.data[1:5] = in_packet.data[1:5]
            # update flags to acknowledge learn request
            packet.data[4] = 0xf0

        # send it
        logging.info('sending: {}'.format(packet))
        self.enocean.send(packet)

    
    def _process_radio_packet(self, packet):
        # first, look whether we have this sensor configured
        found_sensor = False
        for cur_sensor in self.sensors:
            if enocean.utils.combine_hex(packet.sender) == cur_sensor['address']:
                found_sensor = cur_sensor
        
        # skip ignored sensors
        if found_sensor and 'ignore' in found_sensor and found_sensor['ignore']:
            return

        # log packet, if not disabled
        if 'log_packets' in self.conf and int(self.conf['log_packets']):
            logging.info('received: {}'.format(packet))

        # abort loop if sensor not found
        if not found_sensor:
            logging.info('unknown sensor: {}'.format(enocean.utils.to_hex_string(packet.sender)))
            return

        # interpret packet, read properties and publish to MQTT
        self._read_packet(packet)
        
        # check for neccessary reply
        if 'answer' in found_sensor and found_sensor['answer']:
            self._reply_packet(packet, found_sensor)


    def run(self):
        # start endless loop for listening
        while self.enocean.is_alive():
            # Request transmitter ID, if needed
            if self.enocean_sender is None:
                self.enocean_sender = self.enocean.base_id

            # Loop to empty the queue...
            try:
                # get next packet
                if (platform.system() == 'Windows'):
                    # only timeout on Windows for KeyboardInterrupt checking
                    packet = self.enocean.receive.get(block=True, timeout=1)
                else:
                    packet = self.enocean.receive.get(block=True)
                
                # check packet type
                if packet.packet_type == PACKET.RADIO:
                    self._process_radio_packet(packet)
                elif packet.packet_type == PACKET.RESPONSE:
                    response_code = RETURN_CODE(packet.data[0])
                    logging.info("got response packet: {}".format(response_code.name))
                else:
                    logging.info("got non-RF packet: {}".format(packet))
                    continue
            except queue.Empty:
                continue
            except KeyboardInterrupt:
                logging.debug("Exception: KeyboardInterrupt")
                break

        # Run finished, close MQTT client and stop Enocean thread
        logging.debug("Cleaning up")
        self.mqtt.loop_stop()
        self.mqtt.disconnect()
        self.mqtt.loop_forever() # will block until disconnect complete
        self.enocean.stop()<|MERGE_RESOLUTION|>--- conflicted
+++ resolved
@@ -44,11 +44,7 @@
         if 'mqtt_user' in self.conf:
             logging.info("Authenticating: " + self.conf['mqtt_user'])
             self.mqtt.username_pw_set(self.conf['mqtt_user'], self.conf['mqtt_pwd'])
-<<<<<<< HEAD
-        self.mqtt.connect_async(self.conf['mqtt_host'], port=int(self.conf['mqtt_port']), keepalive=int(self.conf['mqtt_keepalive']))
-=======
         self.mqtt.connect_async(self.conf['mqtt_host'], port=mqtt_port, keepalive=mqtt_keepalive)
->>>>>>> 840c304d
         self.mqtt.loop_start()
 
         # setup enocean communication
